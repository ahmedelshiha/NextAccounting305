--- conflicted
+++ resolved
@@ -1,8 +1,4 @@
-<<<<<<< HEAD
-=======
-import { NextResponse } from 'next/server'
-import { NextResponse } from 'next/server'
->>>>>>> 9e651eac
+
 import { getServerSession } from 'next-auth'
 import { authOptions } from '@/lib/auth'
 import { realtimeService } from '@/lib/realtime-enhanced'
