const COOKIE_MAX_AGE_MS = 24 * 60 * 60 * 1000 // 24 hours

<<<<<<< HEAD
function encUtf8(input: string): Uint8Array {
  return new TextEncoder().encode(input)
}

function bytesToHex(bytes: Uint8Array): string {
  return Array.from(bytes).map(b => b.toString(16).padStart(2, '0')).join('')
}

function hexToBytes(hex: string): Uint8Array {
  if (!hex || hex.length % 2 !== 0) return new Uint8Array()
  const arr = new Uint8Array(hex.length / 2)
  for (let i = 0; i < arr.length; i++) arr[i] = parseInt(hex.substr(i * 2, 2), 16)
  return arr
}

async function hmacSha256(keyRaw: Uint8Array, data: Uint8Array): Promise<Uint8Array> {
  const subtle = (globalThis.crypto && globalThis.crypto.subtle) ? globalThis.crypto.subtle : null
  if (!subtle) throw new Error('WebCrypto not available')
  const key = await subtle.importKey('raw', keyRaw, { name: 'HMAC', hash: 'SHA-256' }, false, ['sign', 'verify'])
  const sig = await subtle.sign('HMAC', key, data)
  return new Uint8Array(sig)
=======
async function getTextEncoder(): Promise<TextEncoder> {
  if (typeof globalThis.TextEncoder !== 'undefined') return new TextEncoder()
  // Node <19 fallback using dynamic import to satisfy ESM lint rules
  const util = await import('util')
  const NodeTextEncoder = (util as any).TextEncoder as typeof TextEncoder
  return new NodeTextEncoder()
}

function toHex(bytes: Uint8Array): string {
  let out = ''
  for (let i = 0; i < bytes.length; i++) out += bytes[i].toString(16).padStart(2, '0')
  return out
}

function fromHex(hex: string): Uint8Array {
  if (hex.length % 2 !== 0) return new Uint8Array()
  const out = new Uint8Array(hex.length / 2)
  for (let i = 0; i < out.length; i++) out[i] = parseInt(hex.substr(i * 2, 2), 16)
  return out
}

function subtleCrypto(): SubtleCrypto | null {
  try {
    if (typeof globalThis.crypto !== 'undefined' && (globalThis.crypto as any).subtle) return (globalThis.crypto as any).subtle
  } catch {}
  return null
}

async function hmacSha256(message: string, secret: string): Promise<Uint8Array> {
  const subtle = subtleCrypto()
  const enc = await getTextEncoder()
  const msg = enc.encode(message)
  const keyData = enc.encode(secret)

  if (subtle) {
    const key = await subtle.importKey(
      'raw',
      keyData,
      { name: 'HMAC', hash: 'SHA-256' },
      false,
      ['sign']
    )
    const sig = await subtle.sign('HMAC', key, msg)
    return new Uint8Array(sig)
  }

  // Node fallback using dynamic import to avoid require()
  const nodeCrypto = await import('crypto')
  const h = (nodeCrypto as any).createHmac('sha256', secret)
  h.update(message)
  return new Uint8Array(h.digest())
}

function constantTimeEqual(a: Uint8Array, b: Uint8Array): boolean {
  if (a.length !== b.length) return false
  let diff = 0
  for (let i = 0; i < a.length; i++) diff |= a[i] ^ b[i]
  return diff === 0
>>>>>>> 5f9bf37c
}

export async function signTenantCookie(tenantId: string, userId: string): Promise<string> {
  const secret = process.env.NEXTAUTH_SECRET || ''
  const payload = `${tenantId}:${userId}:${Date.now()}`
<<<<<<< HEAD
  const sig = await hmacSha256(encUtf8(secret), encUtf8(payload))
  const sigHex = bytesToHex(sig)
  return `${payload}.${sigHex}`
}

function timingSafeEqualHex(a: string, b: string): boolean {
  if (a.length !== b.length) return false
  let diff = 0
  for (let i = 0; i < a.length; i++) diff |= a.charCodeAt(i) ^ b.charCodeAt(i)
  return diff === 0
}

export async function verifyTenantCookie(signedCookie: string, expectedTenantId?: string | null, expectedUserId?: string | null): Promise<boolean> {
=======
  const sig = await hmacSha256(payload, secret)
  return `${payload}.${toHex(sig)}`
}

export async function verifyTenantCookie(
  signedCookie: string,
  expectedTenantId?: string | null,
  expectedUserId?: string | null
): Promise<boolean> {
>>>>>>> 5f9bf37c
  try {
    if (!signedCookie) return false
    const parts = signedCookie.split('.')
    if (parts.length < 2) return false
    const signatureHex = parts.pop() as string
    const payload = parts.join('.')
    const [tenantId, userId, timestampStr] = payload.split(':')
    if (!tenantId || !timestampStr) return false

    if (expectedTenantId && tenantId !== expectedTenantId) return false
    if (expectedUserId && userId && expectedUserId !== userId) return false

    const secret = process.env.NEXTAUTH_SECRET || ''
<<<<<<< HEAD
    const sig = await hmacSha256(encUtf8(secret), encUtf8(payload))
    const expectedSigHex = bytesToHex(sig)
    if (!timingSafeEqualHex(expectedSigHex, signature)) return false
=======
    const expectedSig = await hmacSha256(payload, secret)
    const providedSig = fromHex(signatureHex)
    if (!constantTimeEqual(expectedSig, providedSig)) return false
>>>>>>> 5f9bf37c

    const ts = Number(timestampStr)
    if (Number.isNaN(ts)) return false
    if (Date.now() - ts > COOKIE_MAX_AGE_MS) return false

    return true
  } catch {
    return false
  }
}<|MERGE_RESOLUTION|>--- conflicted
+++ resolved
@@ -1,28 +1,5 @@
 const COOKIE_MAX_AGE_MS = 24 * 60 * 60 * 1000 // 24 hours
 
-<<<<<<< HEAD
-function encUtf8(input: string): Uint8Array {
-  return new TextEncoder().encode(input)
-}
-
-function bytesToHex(bytes: Uint8Array): string {
-  return Array.from(bytes).map(b => b.toString(16).padStart(2, '0')).join('')
-}
-
-function hexToBytes(hex: string): Uint8Array {
-  if (!hex || hex.length % 2 !== 0) return new Uint8Array()
-  const arr = new Uint8Array(hex.length / 2)
-  for (let i = 0; i < arr.length; i++) arr[i] = parseInt(hex.substr(i * 2, 2), 16)
-  return arr
-}
-
-async function hmacSha256(keyRaw: Uint8Array, data: Uint8Array): Promise<Uint8Array> {
-  const subtle = (globalThis.crypto && globalThis.crypto.subtle) ? globalThis.crypto.subtle : null
-  if (!subtle) throw new Error('WebCrypto not available')
-  const key = await subtle.importKey('raw', keyRaw, { name: 'HMAC', hash: 'SHA-256' }, false, ['sign', 'verify'])
-  const sig = await subtle.sign('HMAC', key, data)
-  return new Uint8Array(sig)
-=======
 async function getTextEncoder(): Promise<TextEncoder> {
   if (typeof globalThis.TextEncoder !== 'undefined') return new TextEncoder()
   // Node <19 fallback using dynamic import to satisfy ESM lint rules
@@ -81,27 +58,11 @@
   let diff = 0
   for (let i = 0; i < a.length; i++) diff |= a[i] ^ b[i]
   return diff === 0
->>>>>>> 5f9bf37c
 }
 
 export async function signTenantCookie(tenantId: string, userId: string): Promise<string> {
   const secret = process.env.NEXTAUTH_SECRET || ''
   const payload = `${tenantId}:${userId}:${Date.now()}`
-<<<<<<< HEAD
-  const sig = await hmacSha256(encUtf8(secret), encUtf8(payload))
-  const sigHex = bytesToHex(sig)
-  return `${payload}.${sigHex}`
-}
-
-function timingSafeEqualHex(a: string, b: string): boolean {
-  if (a.length !== b.length) return false
-  let diff = 0
-  for (let i = 0; i < a.length; i++) diff |= a.charCodeAt(i) ^ b.charCodeAt(i)
-  return diff === 0
-}
-
-export async function verifyTenantCookie(signedCookie: string, expectedTenantId?: string | null, expectedUserId?: string | null): Promise<boolean> {
-=======
   const sig = await hmacSha256(payload, secret)
   return `${payload}.${toHex(sig)}`
 }
@@ -111,7 +72,6 @@
   expectedTenantId?: string | null,
   expectedUserId?: string | null
 ): Promise<boolean> {
->>>>>>> 5f9bf37c
   try {
     if (!signedCookie) return false
     const parts = signedCookie.split('.')
@@ -125,15 +85,9 @@
     if (expectedUserId && userId && expectedUserId !== userId) return false
 
     const secret = process.env.NEXTAUTH_SECRET || ''
-<<<<<<< HEAD
-    const sig = await hmacSha256(encUtf8(secret), encUtf8(payload))
-    const expectedSigHex = bytesToHex(sig)
-    if (!timingSafeEqualHex(expectedSigHex, signature)) return false
-=======
     const expectedSig = await hmacSha256(payload, secret)
     const providedSig = fromHex(signatureHex)
     if (!constantTimeEqual(expectedSig, providedSig)) return false
->>>>>>> 5f9bf37c
 
     const ts = Number(timestampStr)
     if (Number.isNaN(ts)) return false
