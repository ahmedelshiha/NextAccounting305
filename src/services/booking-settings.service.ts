--- conflicted
+++ resolved
@@ -19,17 +19,7 @@
 
 // Return Prisma.DbNull sentinel used for nullable JSON fields
 function getDbNull(): any {
-<<<<<<< HEAD
-  try {
-    // eslint-disable-next-line @typescript-eslint/no-require-imports, @typescript-eslint/no-var-requires
-    const mod = require('@prisma/client') as { Prisma?: { DbNull?: any } }
-    return mod?.Prisma?.DbNull ?? null
-  } catch {
-    return null
-  }
-=======
-  return Prisma?.DbNull ?? null
->>>>>>> 4c2e9ab0
+
 }
 
 /**
